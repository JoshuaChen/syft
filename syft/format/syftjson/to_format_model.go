package syftjson

import (
	"fmt"
	"sort"
	"strconv"

	stereoscopeFile "github.com/anchore/stereoscope/pkg/file"
	"github.com/anchore/syft/internal"
	"github.com/anchore/syft/internal/log"
	"github.com/anchore/syft/syft/artifact"
	"github.com/anchore/syft/syft/file"
	"github.com/anchore/syft/syft/format/syftjson/model"
	"github.com/anchore/syft/syft/internal/packagemetadata"
	"github.com/anchore/syft/syft/internal/sourcemetadata"
	"github.com/anchore/syft/syft/linux"
	"github.com/anchore/syft/syft/pkg"
	"github.com/anchore/syft/syft/sbom"
	"github.com/anchore/syft/syft/source"
)

// MetadataType infers the metadata type value based on the pkg.Metadata payload.
func MetadataType(metadata interface{}) string {
	return metadataType(metadata, false)
}

func metadataType(metadata interface{}, legacy bool) string {
	if legacy {
		return packagemetadata.JSONLegacyName(metadata)
	}
	return packagemetadata.JSONName(metadata)
}

// ToFormatModel transforms the sbom import a format-specific model.
func ToFormatModel(s sbom.SBOM, cfg EncoderConfig) model.Document {
	layerOrder := getLayerOrderMap(s)

	return model.Document{
		Artifacts:             toPackageModels(s.Artifacts.Packages, layerOrder, cfg),
		ArtifactRelationships: toRelationshipModel(s.Relationships),
		Files:                 toFile(s, layerOrder),
		Source:                toSourceModel(s.Source),
		Distro:                toLinuxReleaser(s.Artifacts.LinuxDistribution),
		Descriptor:            toDescriptor(s.Descriptor),
		Schema: model.Schema{
			Version: internal.JSONSchemaVersion,
			URL:     fmt.Sprintf("https://raw.githubusercontent.com/anchore/syft/main/schema/json/schema-%s.json", internal.JSONSchemaVersion),
		},
	}
}

func getLayerOrderMap(s sbom.SBOM) map[string]int {
	layerOrderByDigest := make(map[string]int)
	if metadata, ok := s.Source.Metadata.(source.ImageMetadata); ok {
		for idx, l := range metadata.Layers {
			layerOrderByDigest[l.Digest] = idx
		}
	}
	return layerOrderByDigest
}

func toLinuxReleaser(d *linux.Release) model.LinuxRelease {
	if d == nil {
		return model.LinuxRelease{}
	}
	return model.LinuxRelease{
		PrettyName:       d.PrettyName,
		Name:             d.Name,
		ID:               d.ID,
		IDLike:           d.IDLike,
		Version:          d.Version,
		VersionID:        d.VersionID,
		VersionCodename:  d.VersionCodename,
		BuildID:          d.BuildID,
		ImageID:          d.ImageID,
		ImageVersion:     d.ImageVersion,
		Variant:          d.Variant,
		VariantID:        d.VariantID,
		HomeURL:          d.HomeURL,
		SupportURL:       d.SupportURL,
		BugReportURL:     d.BugReportURL,
		PrivacyPolicyURL: d.PrivacyPolicyURL,
		CPEName:          d.CPEName,
		SupportEnd:       d.SupportEnd,
	}
}

func toDescriptor(d sbom.Descriptor) model.Descriptor {
	return model.Descriptor{
		Name:          d.Name,
		Version:       d.Version,
		Configuration: d.Configuration,
	}
}

func toFile(s sbom.SBOM, layerOrderByDigest map[string]int) []model.File {
	results := make([]model.File, 0)
	artifacts := s.Artifacts

	for _, coordinates := range s.AllCoordinates() {
		var metadata *file.Metadata
		if metadataForLocation, exists := artifacts.FileMetadata[coordinates]; exists {
			metadata = &metadataForLocation
		}

		var digests []file.Digest
		if digestsForLocation, exists := artifacts.FileDigests[coordinates]; exists {
			digests = digestsForLocation
		}

		var contents string
		if contentsForLocation, exists := artifacts.FileContents[coordinates]; exists {
			contents = contentsForLocation
		}

		var unknowns []string
		if unknownsForLocation, exists := artifacts.Unknowns[coordinates]; exists {
			unknowns = unknownsForLocation
		}

		var licenses []model.FileLicense
		for _, l := range artifacts.FileLicenses[coordinates] {
			var evidence *model.FileLicenseEvidence
			if e := l.LicenseEvidence; e != nil {
				evidence = &model.FileLicenseEvidence{
					Confidence: e.Confidence,
					Offset:     e.Offset,
					Extent:     e.Extent,
				}
			}
			licenses = append(licenses, model.FileLicense{
				Value:          l.Value,
				SPDXExpression: l.SPDXExpression,
				Type:           l.Type,
				Evidence:       evidence,
			})
		}

		var executable *file.Executable
		if exec, exists := artifacts.Executables[coordinates]; exists {
			executable = &exec
		}

		results = append(results, model.File{
			ID:         string(coordinates.ID()),
			Location:   coordinates,
			Metadata:   toFileMetadataEntry(coordinates, metadata),
			Digests:    digests,
			Contents:   contents,
			Licenses:   licenses,
			Executable: executable,
			Unknowns:   unknowns,
		})
	}

	// sort to ensure we're stable across multiple runs
	// should order by the layer order from the container image then by real path
	sortFiles(results, layerOrderByDigest)
	return results
}

func sortFiles(files []model.File, layerOrderByDigest map[string]int) {
	sort.SliceStable(files, func(i, j int) bool {
		iLayer, jLayer := layerOrderByDigest[files[i].Location.FileSystemID], layerOrderByDigest[files[j].Location.FileSystemID]
		if iLayer != jLayer {
			return iLayer < jLayer
		}
		return files[i].Location.RealPath < files[j].Location.RealPath
	})
}

func toFileMetadataEntry(coordinates file.Coordinates, metadata *file.Metadata) *model.FileMetadataEntry {
	if metadata == nil {
		return nil
	}

	var mode int
	var size int64
	if metadata.FileInfo != nil {
		var err error

		mode, err = strconv.Atoi(fmt.Sprintf("%o", metadata.Mode()))
		if err != nil {
			log.Debugf("invalid mode found in file catalog @ location=%+v mode=%q: %+v", coordinates, metadata.Mode, err)
			mode = 0
		}

		size = metadata.Size()
	}

	return &model.FileMetadataEntry{
		Mode:            mode,
		Type:            toFileType(metadata.Type),
		LinkDestination: metadata.LinkDestination,
		UserID:          metadata.UserID,
		GroupID:         metadata.GroupID,
		MIMEType:        metadata.MIMEType,
		Size:            size,
	}
}

func toFileType(ty stereoscopeFile.Type) string {
	switch ty {
	case stereoscopeFile.TypeSymLink:
		return "SymbolicLink"
	case stereoscopeFile.TypeHardLink:
		return "HardLink"
	case stereoscopeFile.TypeDirectory:
		return "Directory"
	case stereoscopeFile.TypeSocket:
		return "Socket"
	case stereoscopeFile.TypeBlockDevice:
		return "BlockDevice"
	case stereoscopeFile.TypeCharacterDevice:
		return "CharacterDevice"
	case stereoscopeFile.TypeFIFO:
		return "FIFONode"
	case stereoscopeFile.TypeRegular:
		return "RegularFile"
	case stereoscopeFile.TypeIrregular:
		return "IrregularFile"
	default:
		return "Unknown"
	}
}

func toPackageModels(catalog *pkg.Collection, layerOrderByDigest map[string]int, cfg EncoderConfig) []model.Package {
	artifacts := make([]model.Package, 0)
	if catalog == nil {
		return artifacts
	}
	for _, p := range catalog.Sorted() {
		artifacts = append(artifacts, toPackageModel(p, layerOrderByDigest, cfg))
	}
	return artifacts
}

func toLicenseModel(pkgLicenses []pkg.License, layerOrderByDigest map[string]int) (modelLicenses []model.License) {
	for _, l := range pkgLicenses {
		// format model must have allocated collections
		urls := l.URLs
		if urls == nil {
			urls = []string{}
		}

		modelLicenses = append(modelLicenses, model.License{
			Value:          l.Value,
			SPDXExpression: l.SPDXExpression,
			Contents:       l.Contents,
			Type:           l.Type,
			URLs:           urls,
<<<<<<< HEAD
			Locations:      toLocationModel(l.Locations, layerOrderByDigest),
			Contents:       l.Contents,
=======
			Locations:      locations,
>>>>>>> 1ba11864
		})
	}
	return
}

// toPackageModel crates a new Package from the given pkg.Package.
func toPackageModel(p pkg.Package, layerOrderByDigest map[string]int, cfg EncoderConfig) model.Package {
	var cpes = make([]model.CPE, len(p.CPEs))
	for i, c := range p.CPEs {
		convertedCPE := model.CPE{
			Value:  c.Attributes.String(),
			Source: c.Source.String(),
		}
		cpes[i] = convertedCPE
	}

	// we want to make sure all catalogers are
	// initializing the array; this is a good choke point for this check
	var licenses = make([]model.License, 0)
	if !p.Licenses.Empty() {
		licenses = toLicenseModel(p.Licenses.ToSlice(), layerOrderByDigest)
	}

	return model.Package{
		PackageBasicData: model.PackageBasicData{
			ID:        string(p.ID()),
			Name:      p.Name,
			Version:   p.Version,
			Type:      p.Type,
			FoundBy:   p.FoundBy,
			Locations: toLocationModel(p.Locations, layerOrderByDigest),
			Licenses:  licenses,
			Language:  p.Language,
			CPEs:      cpes,
			PURL:      p.PURL,
		},
		PackageCustomData: model.PackageCustomData{
			MetadataType: metadataType(p.Metadata, cfg.Legacy),
			Metadata:     p.Metadata,
		},
	}
}

func toLocationModel(locations file.LocationSet, layerOrderByDigest map[string]int) []file.Location {
	if locations.Empty() {
		return nil
	}

	if layerOrderByDigest == nil {
		return locations.ToSlice()
	}

	locs := locations.ToUnorderedSlice()
	sort.Sort(file.LocationsByContainerOrder(locs, layerOrderByDigest))
	return locs
}

func toRelationshipModel(relationships []artifact.Relationship) []model.Relationship {
	result := make([]model.Relationship, len(relationships))
	for i, r := range relationships {
		result[i] = model.Relationship{
			Parent:   string(r.From.ID()),
			Child:    string(r.To.ID()),
			Type:     string(r.Type),
			Metadata: r.Data,
		}
	}
	sort.Slice(result, func(i, j int) bool {
		if iParent, jParent := result[i].Parent, result[j].Parent; iParent != jParent {
			return iParent < jParent
		}
		if iChild, jChild := result[i].Child, result[j].Child; iChild != jChild {
			return iChild < jChild
		}
		return result[i].Type < result[j].Type
	})
	return result
}

// toSourceModel creates a new source object to be represented into JSON.
func toSourceModel(src source.Description) model.Source {
	m := model.Source{
		ID:       src.ID,
		Name:     src.Name,
		Version:  src.Version,
		Type:     sourcemetadata.JSONName(src.Metadata),
		Metadata: src.Metadata,
	}

	if metadata, ok := src.Metadata.(source.ImageMetadata); ok {
		// ensure that empty collections are not shown as null
		if metadata.RepoDigests == nil {
			metadata.RepoDigests = []string{}
		}
		if metadata.Tags == nil {
			metadata.Tags = []string{}
		}
		m.Metadata = metadata
	}

	return m
}<|MERGE_RESOLUTION|>--- conflicted
+++ resolved
@@ -249,12 +249,7 @@
 			Contents:       l.Contents,
 			Type:           l.Type,
 			URLs:           urls,
-<<<<<<< HEAD
 			Locations:      toLocationModel(l.Locations, layerOrderByDigest),
-			Contents:       l.Contents,
-=======
-			Locations:      locations,
->>>>>>> 1ba11864
 		})
 	}
 	return
